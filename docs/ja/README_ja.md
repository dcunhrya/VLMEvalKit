--- conflicted
+++ resolved
@@ -52,13 +52,8 @@
 | [**RealWorldQA**](https://x.ai/blog/grok-1.5v)            | RealWorldQA | MCQ                                          | [**POPE**](https://github.com/AoiDragon/POPE) | POPE                                           | Y/N                                            |
 | [**Core-MM**](https://github.com/core-mm/core-mm)-          | CORE_MM | VQA                                               | [**MMT-Bench**](https://mmt-bench.github.io)                 | MMT-Bench_[VAL/VAL_MI/ALL/ALL_MI]                | MCQ  |
 | [**MLLMGuard**](https://github.com/Carol-gutianle/MLLMGuard) - | MLLMGuard_DS | VQA | [**AesBench**](https://github.com/yipoh/AesBench) | AesBench_[VAL/TEST] | MCQ |
-<<<<<<< HEAD
 | [**VCR-wiki**](https://huggingface.co/datasets/vcr-org/)+ | VCR、_[EN/ZH]\_[EASY/HARD]_[ALL/500/100] | VQA | [**MMLongBench-Doc**](https://mayubo2333.github.io/MMLongBench-Doc/)+ | MMLongBench_DOC | VQA |
 | [**BLINK**](https://zeyofu.github.io/blink/) + | BLINK | MCQ | [**MathVision**](https://mathvision-cuhk.github.io)+ | MathVision<br>MathVision_MINI | VQA |
-=======
-| [**VCR-wiki**](https://huggingface.co/vcr-org/)+ | VCR、_[EN/ZH]\_[EASY/HARD]_[ALL/500/100] | VQA | [**MMLongBench-Doc**](https://mayubo2333.github.io/MMLongBench-Doc/)+ | MMLongBench_DOC | VQA |
-| [**BLINK**](https://zeyofu.github.io/blink/) + | BLINK | MCQ |  |  |  |
->>>>>>> 04cd04bb
 
 **\*** ゼロショット設定で合理的な結果を出せないVLMの一部の評価結果のみを提供しています
 
